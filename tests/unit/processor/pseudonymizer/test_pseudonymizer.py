--- conflicted
+++ resolved
@@ -51,105 +51,17 @@
     def test_is_a_processor_implementation(self):
         assert isinstance(self.object, RuleBasedProcessor)
 
-<<<<<<< HEAD
-logger = getLogger()
-pubkey_analyst = 'tests/testdata/unit/pseudonymizer/example_analyst_pub.pem'
-pubkey_depseudo = 'tests/testdata/unit/pseudonymizer/example_depseudo_pub.pem'
-hash_salt = 'a_secret_tasty_ingredient'
-specific_rules_dirs = ['tests/testdata/unit/pseudonymizer/rules/specific/']
-generic_rules_dirs = ['tests/testdata/unit/pseudonymizer/rules/generic/']
-real_regex_mapping = 'tests/testdata/unit/pseudonymizer/rules/regex_mapping.yml'
-cap_group_regex_mapping = 'tests/testdata/unit/pseudonymizer/pseudonymizer_regex_mapping.yml'
-cache_max_items = 1000000
-cache_max_timedelta = datetime.timedelta(milliseconds=100)
-tld_list = 'tests/testdata/external/public_suffix_list.dat'  # This is external data that needs to be downloaded manually
-
-
-CONFIG = {
-    'type': 'pseudonymizer',
-    'pseudonyms_topic': 'pseudonyms',
-    'pubkey_analyst': pubkey_analyst,
-    'pubkey_depseudo': pubkey_depseudo,
-    'hash_salt': hash_salt,
-    'specific_rules': specific_rules_dirs,
-    'generic_rules': generic_rules_dirs,
-    'regex_mapping': real_regex_mapping,
-    'max_cached_pseudonyms': cache_max_items,
-    'max_caching_days': 1,
-    'tld_list': tld_list
-}
-
-
-@pytest.fixture()
-def pseudonymizer():
-    return PseudonymizerFactory.create('Test Pseudonymizer Name', CONFIG, logger)
-
-
-@pytest.fixture()
-def specific_rules():
-    specific_rules = list()
-
-    for specific_rules_dir in specific_rules_dirs:
-        rule_paths = RuleBasedProcessor._list_json_files_in_directory(specific_rules_dir)
-        for rule_path in rule_paths:
-            with open(rule_path, 'r') as rule_file:
-                rules = load(rule_file)
-                for rule in rules:
-                    specific_rules.append(rule)
-
-    return specific_rules
-
-
-@pytest.fixture()
-def generic_rules():
-    generic_rules = list()
-
-    for generic_rules_dir in generic_rules_dirs:
-        rule_names = RuleBasedProcessor._list_json_files_in_directory(generic_rules_dir)
-        for rule_path in rule_names:
-            with open(rule_path, 'r') as rule_file:
-                rules = load(rule_file)
-                for rule in rules:
-                    generic_rules.append(rule)
-
-    return generic_rules
-
-
-class TestPseudonymizer:
-    def test_is_a_processor_implementation(self, pseudonymizer):
-        assert isinstance(pseudonymizer, RuleBasedProcessor)
-
-    @mock.patch("logprep.processor.pseudonymizer.processor.Pseudonymizer.setup")
-    def test_setup(self, mock_setup, pseudonymizer):
-        pseudonymizer.setup()
-        mock_setup.assert_called_once_with()
-
-    def test_describe(self, pseudonymizer):
-        assert pseudonymizer.describe() == "Pseudonymizer (Test Pseudonymizer Name)"
-
-    @mock.patch("logprep.processor.pseudonymizer.processor.Pseudonymizer._pseudonymize_event")
-    def test_process(self, mock_pseudonymize_event, pseudonymizer):
-        mock_pseudonymize_event.return_value = [
-            {"pseudonym": "foo", "origin": "bar"}
-        ]
-        count = pseudonymizer.ps.processed_count
-=======
     @mock.patch(
         "logprep.processor.pseudonymizer.processor.Pseudonymizer._pseudonymize_event"
     )
     def test_pseudonymizer_process(self, mock_pseudonymize_event):
         mock_pseudonymize_event.return_value = [{"pseudonym": "foo", "origin": "bar"}]
-        count = self.object.events_processed_count()
->>>>>>> ec7dd44e
+        count = self.object.ps.processed_count
 
         document = {"event_id": "1234", "message": "user root logged in"}
         pseudonyms = self.object.process(document)
         assert pseudonyms == ([{"pseudonym": "foo", "origin": "bar"}], "pseudonyms")
-<<<<<<< HEAD
-        assert pseudonymizer.ps.processed_count == count + 1
-=======
-        assert self.object.events_processed_count() == count + 1
->>>>>>> ec7dd44e
+        assert self.object.ps.processed_count == count + 1
 
         document = {
             "event_id": "1234",
@@ -158,15 +70,10 @@
         }
         pseudonyms = self.object.process(document)
         assert pseudonyms == (
-<<<<<<< HEAD
-            [{"pseudonym": "foo", "origin": "bar", "@timestamp": "baz"}], "pseudonyms")
-        assert pseudonymizer.ps.processed_count == count + 2
-=======
             [{"pseudonym": "foo", "origin": "bar", "@timestamp": "baz"}],
             "pseudonyms",
         )
-        assert self.object.events_processed_count() == count + 2
->>>>>>> ec7dd44e
+        assert self.object.ps.processed_count == count + 2
 
     def test_pseudonymize_event(self):
         event_raw = {"foo": "bar"}
@@ -174,16 +81,8 @@
         assert event_raw == {"foo": "bar"}
         assert pseudonyms == []
 
-<<<<<<< HEAD
-    def test_events_processed_count(self, pseudonymizer):
-        assert pseudonymizer.ps.processed_count == 0
-
-    def test_shut_down(self, pseudonymizer):
-        pseudonymizer.shut_down()
-=======
     def test_shut_down(self):
         self.object.shut_down()
->>>>>>> ec7dd44e
 
     def test_rule_has_no_pseudonymize_field_and_rule_creation_fails(self):
         rule_dict = {
